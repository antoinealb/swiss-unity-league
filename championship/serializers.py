--- conflicted
+++ resolved
@@ -10,15 +10,10 @@
             "date",
             "organizer",
             "format",
-<<<<<<< HEAD
             "region",
             "category",
             "details_url",
-=======
-            "category",
-            "details_url",
             "organizer_url",
->>>>>>> 6ef9d153
         ]
 
     date = serializers.DateField(format="%d.%m.%Y")
@@ -27,8 +22,9 @@
     region = serializers.SerializerMethodField()
     category = serializers.CharField(source="get_category_display")
     details_url = serializers.HyperlinkedIdentityField(view_name="event_details")
-<<<<<<< HEAD
-
+    organizer_url = serializers.HyperlinkedRelatedField(
+        source="organizer", view_name="organizer_details", read_only=True
+    )
     def get_region(self, obj):
         # Try getting the region from the event's address
         if obj.address:
@@ -40,8 +36,5 @@
             region = ""
 
         return region
-=======
-    organizer_url = serializers.HyperlinkedRelatedField(
-        source="organizer", view_name="organizer_details", read_only=True
-    )
->>>>>>> 6ef9d153
+    
+   