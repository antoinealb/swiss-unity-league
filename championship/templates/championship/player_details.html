--- conflicted
+++ resolved
@@ -73,15 +73,8 @@
     </div>
 
 
-<<<<<<< HEAD
     <div class="table-responsive my-4">
         <h2>Latest events</h2>
-=======
-    <p>{{ score }} QPs</p>
-
-    <h2>Latest events</h2>
-    <div class="table-responsive">
->>>>>>> 36f84234
         <table class="table table-striped">
             <thead>
                 <tr>
@@ -105,10 +98,6 @@
             </tbody>
         </table>
     </div>
-<<<<<<< HEAD
-
-=======
->>>>>>> 36f84234
 
 
 {% endblock %}