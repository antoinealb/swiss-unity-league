--- conflicted
+++ resolved
@@ -6,43 +6,8 @@
 
 {% block content %}
     {% load humanize %}
-<<<<<<< HEAD
     <p>
         <h1>{{ player.name }}</h1>
-=======
-    <h1>{{ player.name }}</h1>
-
-    {% if user.is_staff %}
-        <a class="btn btn-warning" href="{% url 'admin:championship_player_change' player.id %}">Edit in admin</a>
-    {% endif %}
-
-
-    <p>{{ score }} QPs</p>
-
-    <h2>Latest events</h2>
-    <table class="table table-striped">
-        <thead>
-            <tr>
-                <th scope="col">Event</th>
-                <th scope="col">Date</th>
-                <th scope="col">QPs awarded</th>
-                <th scope="col">Rank</th>
-                <th scope="col">Type</th>
-            </tr>
-        </thead>
-        <tbody>
-            {% for result in last_results %}
-                <tr>
-                    <td><a href="{% url 'event_details' result.event_id %}">{{result.name }}</a></td>
-                    <td>{{ result.date }}</td>
-                    <td>{{ result.qps }}</td>
-                    <td>{{ result.get_ranking_display }}</td>
-                    <td>{{ result.event.get_category_display }}</td>
-                </tr>
-            {% endfor %}
-        </tbody>
-    </table>
->>>>>>> b58feb88
 
         {% if user.is_staff %}
             <a class="btn btn-warning" href="{% url 'admin:championship_player_change' player.id %}">Edit in admin</a>
@@ -64,7 +29,7 @@
                     </div>
                     <div class="col-md-3 p-0 border">
                         <table class="table table-striped m-0">
-                             <thead>
+                            <thead>
                                 <tr>
                                     <th>With Top 8</th>
                                     <th></th>
@@ -131,13 +96,13 @@
                     </tr>
                 </thead>
                 <tbody>
-                    {% for event in last_events %}
+                    {% for result in last_results %}
                         <tr>
-                            <td><a href="{% url 'event_details' event.event_id %}">{{ event.name }}</a></td>
-                            <td>{{ event.date }}</td>
-                            <td>{{ event.qps }}</td>
-                            <td>{{ event.ranking_display }}</td>
-                            <td>{{ event.category_display }}</td>
+                            <td><a href="{% url 'event_details' result.event_id %}">{{result.name }}</a></td>
+                            <td>{{ result.date }}</td>
+                            <td>{{ result.qps }}</td>
+                            <td>{{ result.get_ranking_display }}</td>
+                            <td>{{ result.event.get_category_display }}</td>
                         </tr>
                     {% endfor %}
                 </tbody>
